package main

import (
	"code.google.com/p/goprotobuf/proto"
	"fmt"
	"net"
)

type itemExecutor func(item, *specExecutor) *stepExecutionStatus

type specExecutor struct {
<<<<<<< HEAD
	specification        *specification
	dataTableIndex       int
	connection           net.Conn
	conceptDictionary    *conceptDictionary
	pluginHandler        *pluginHandler
	currentExecutionInfo *ExecutionInfo
=======
	specification     *specification
	dataTableIndex    int
	connection        net.Conn
	conceptDictionary *conceptDictionary
	itemExecutors     map[tokenKind]itemExecutor
}

func (specExecutor *specExecutor) initialize(specificationToExecute *specification, connection net.Conn) {
	specExecutor.specification = specificationToExecute
	specExecutor.connection = connection
	specExecutor.itemExecutors = getItemExecutors()
}

func getItemExecutors() map[tokenKind]itemExecutor {
	return map[tokenKind]itemExecutor{
		//add item executor for tokenKinds if necessary
		stepKind: func(item item, executor *specExecutor) *stepExecutionStatus {
			argLookup := new(argLookup).fromDataTableRow(&executor.specification.dataTable, executor.dataTableIndex)
			step := item.(*step)
			if step.isConcept {
				return executor.executeConcept(step, argLookup)
			} else {
				return executor.executeStep(step, argLookup)
			}
		},
		commentKind :func(item item, executor *specExecutor) *stepExecutionStatus {
			comment := item.(*comment)
			fmt.Printf("\x1b[30;1m%s\n\x1b[0m", comment.value)
			return nil
		},
		headingKind :func(item item, executor *specExecutor) *stepExecutionStatus {
			heading := item.(*heading)
			fmt.Printf("\x1b[33;1m%s\n\x1b[0m", heading.value)
			return nil
		},
	}
>>>>>>> 7c9c97e6
}

type specExecutionStatus struct {
	specification *specification
	// Key will be the datatable index
	// if no datatable, 0th key points to the execution status
	scenariosExecutionStatuses map[int][]*scenarioExecutionStatus
	hooksExecutionStatuses     []*ExecutionStatus
}

type stepValidationError struct {
	step     *step
	message  string
	fileName string
}

func (e *stepValidationError) Error() string {
	return e.message
}

func (status *specExecutionStatus) isFailed() bool {
	if status.hooksExecutionStatuses != nil {
		for _, s := range status.hooksExecutionStatuses {
			if !s.GetPassed() {
				return true
			}
		}
	}

	for _, v := range status.scenariosExecutionStatuses {
		for _, scenario := range v {
			if scenario.isFailed() {
				return true
			}
		}
	}

	return false
}

func (e *specExecutor) executeBeforeSpecHook() *ExecutionStatus {
	message := &Message{MessageType: Message_SpecExecutionStarting.Enum(),
		SpecExecutionStartingRequest: &SpecExecutionStartingRequest{CurrentExecutionInfo: e.currentExecutionInfo}}

	e.pluginHandler.notifyPlugins(message)
	return executeAndGetStatus(e.connection, message)
}

func (e *specExecutor) executeAfterSpecHook() *ExecutionStatus {
	message := &Message{MessageType: Message_SpecExecutionEnding.Enum(),
		SpecExecutionEndingRequest: &SpecExecutionEndingRequest{}}

	return executeAndGetStatus(e.connection, message)
}

func (executor *specExecutor) execute() *specExecutionStatus {
	specInfo := &SpecInfo{Name: proto.String(executor.specification.heading.value), FileName: proto.String(executor.specification.fileName), IsFailed: proto.Bool(false), Tags: executor.specification.tags}
	executor.currentExecutionInfo = &ExecutionInfo{CurrentSpec: specInfo}

	specExecutionStatus := &specExecutionStatus{specification: executor.specification, scenariosExecutionStatuses: make(map[int][]*scenarioExecutionStatus)}
	beforeSpecHookStatus := executor.executeBeforeSpecHook()
	if beforeSpecHookStatus.GetPassed() {
		dataTableRowCount := executor.specification.dataTable.getRowCount()
		if dataTableRowCount == 0 {
			scenariosExecutionStatuses := executor.executeScenarios()
			specExecutionStatus.scenariosExecutionStatuses[0] = scenariosExecutionStatuses
		} else {
			for executor.dataTableIndex = 0; executor.dataTableIndex < dataTableRowCount; executor.dataTableIndex++ {
				scenariosExecutionStatuses := executor.executeScenarios()
				specExecutionStatus.scenariosExecutionStatuses[executor.dataTableIndex] = scenariosExecutionStatuses
			}
		}
	}

	afterSpecHookStatus := executor.executeAfterSpecHook()
	specExecutionStatus.hooksExecutionStatuses = append(specExecutionStatus.hooksExecutionStatuses, beforeSpecHookStatus, afterSpecHookStatus)

	return specExecutionStatus
}

type scenarioExecutionStatus struct {
	scenario               *scenario
	stepExecutionStatuses  []*stepExecutionStatus
	hooksExecutionStatuses []*ExecutionStatus
}

func (status *scenarioExecutionStatus) isFailed() bool {
	if status.hooksExecutionStatuses != nil {
		for _, hook := range status.hooksExecutionStatuses {
			if !hook.GetPassed() {
				return true
			}
		}
	}

	for _, step := range status.stepExecutionStatuses {
		if !step.passed {
			return true
		}
	}

	return false
}

func (executor *specExecutor) validateSpecification() []*stepValidationError {
	validationErrors := make([]*stepValidationError, 0)

	contextSteps := executor.specification.contexts
	contextStepsValidationErrors := executor.validateSteps(contextSteps)
	validationErrors = append(validationErrors, contextStepsValidationErrors...)

	for _, scenario := range executor.specification.scenarios {
		stepValidationErrors := executor.validateSteps(scenario.steps)
		validationErrors = append(validationErrors, stepValidationErrors...)
	}
	return validationErrors
}

func (executor *specExecutor) validateSteps(steps []*step) []*stepValidationError {
	validationErrors := make([]*stepValidationError, 0)
	for _, step := range steps {
		if step.isConcept {
			errors := executor.validateConcept(step)
			validationErrors = append(validationErrors, errors...)
		} else {
			err := executor.validateStep(step)
			if err != nil {
				validationErrors = append(validationErrors, err)
			}
		}
	}
	return validationErrors
}

func (executor *specExecutor) validateConcept(concept *step) []*stepValidationError {
	validationErrors := make([]*stepValidationError, 0)
	for _, conceptStep := range concept.conceptSteps {
		if err := executor.validateStep(conceptStep); err != nil {
			err.fileName = executor.conceptDictionary.search(concept.value).fileName
			validationErrors = append(validationErrors, err)
		}
	}
	return validationErrors
}

func (executor *specExecutor) validateStep(step *step) *stepValidationError {
	message := &Message{MessageType: Message_StepValidateRequest.Enum(),
		StepValidateRequest: &StepValidateRequest{StepText: proto.String(step.value)}}
	response, err := getResponse(executor.connection, message)
	if err != nil {
		return &stepValidationError{step: step, message: err.Error(), fileName: executor.specification.fileName}
	}

	if response.GetMessageType() == Message_StepValidateResponse {
		validateResponse := response.GetStepValidateResponse()
		if !validateResponse.GetIsValid() {
			return &stepValidationError{step: step, message: "", fileName: executor.specification.fileName}
		}
	} else {
		panic("Expected a validate step response")
	}

	return nil
}

func (e *specExecutor) executeBeforeScenarioHook(scenario *scenario) *ExecutionStatus {
	message := &Message{MessageType: Message_ScenarioExecutionStarting.Enum(),
		ScenarioExecutionStartingRequest: &ScenarioExecutionStartingRequest{CurrentExecutionInfo: e.currentExecutionInfo}}
	e.pluginHandler.notifyPlugins(message)
	return executeAndGetStatus(e.connection, message)
}

func (executor *specExecutor) executeAfterScenarioHook() *ExecutionStatus {
	message := &Message{MessageType: Message_ScenarioExecutionEnding.Enum(),
		ScenarioExecutionEndingRequest: &ScenarioExecutionEndingRequest{}}
	return executeAndGetStatus(executor.connection, message)
}

func (executor *specExecutor) executeScenarios() []*scenarioExecutionStatus {
	var scenarioExecutionStatuses []*scenarioExecutionStatus
	for _, scenario := range executor.specification.scenarios {
		status := executor.executeScenario(scenario)
		scenarioExecutionStatuses = append(scenarioExecutionStatuses, status)
	}
	return scenarioExecutionStatuses
}

<<<<<<< HEAD
func (executor *specExecutor) executeScenario(scenario *scenario, argLookup *argLookup) *scenarioExecutionStatus {
	executor.currentExecutionInfo.CurrentScenario = &ScenarioInfo{Name: proto.String(scenario.heading.value), Tags: scenario.tags, IsFailed: proto.Bool(false)}

=======
func (executor *specExecutor) executeScenario(scenario *scenario) *scenarioExecutionStatus {
>>>>>>> 7c9c97e6
	scenarioExecutionStatus := &scenarioExecutionStatus{scenario: scenario}
	beforeHookExecutionStatus := executor.executeBeforeScenarioHook(scenario)
	if beforeHookExecutionStatus.GetPassed() {
		contextStepsExecutionStatuses, passed := executor.executeItems(executor.specification.items)
		scenarioExecutionStatus.stepExecutionStatuses = append(scenarioExecutionStatus.stepExecutionStatuses, contextStepsExecutionStatuses...)

		if passed {
			stepExecutionStatuses, _ := executor.executeItems(scenario.items)
			scenarioExecutionStatus.stepExecutionStatuses = append(scenarioExecutionStatus.stepExecutionStatuses, stepExecutionStatuses...)
		}
	}

	afterHookExecutionStatus := executor.executeAfterScenarioHook()
	scenarioExecutionStatus.hooksExecutionStatuses = append(scenarioExecutionStatus.hooksExecutionStatuses, afterHookExecutionStatus)
	return scenarioExecutionStatus
}

func (executor *specExecutor) executeItems(items []item) ([]*stepExecutionStatus, bool) {
	isFailure := false
	executionStatuses := make([]*stepExecutionStatus, 0)
	for _, item := range items {
		executeFn, found := executor.itemExecutors[item.kind()]
		if found {
			executionStatus := executeFn(item, executor)
			if executionStatus != nil {
				executionStatuses = append(executionStatuses, executionStatus)
				if !executionStatus.passed {
					isFailure = true
					break
				}
			}
		}
	}
	return executionStatuses, !isFailure
}

type stepExecutionStatus struct {
	step                  *step
	resolvedArgs          []*Argument
	executionStatus       []*ExecutionStatus
	passed                bool
	isConcept             bool
	stepExecutionStatuses []*stepExecutionStatus
}

func (s *stepExecutionStatus) addExecutionStatus(executionStatus *ExecutionStatus) {
	if !executionStatus.GetPassed() {
		s.passed = false
	}
	s.executionStatus = append(s.executionStatus, executionStatus)
}

func (executor *specExecutor) executeSteps(steps []*step, argLookup *argLookup) []*stepExecutionStatus {
	var statuses []*stepExecutionStatus
	for _, step := range steps {
		status := executor.executeStep(step, argLookup)
		statuses = append(statuses, status)
		// TODO: handle recoverable error when verification API is done
		if !status.passed {
			break
		}
	}
	return statuses
}

func (executor *specExecutor) executeConcept(concept *step, dataTableLookup *argLookup) *stepExecutionStatus {
	conceptExecutionStatus := &stepExecutionStatus{passed: true, isConcept: true}
	conceptLookup := concept.lookup.getCopy()
	executor.populateConceptDynamicParams(conceptLookup, dataTableLookup)
	conceptExecutionStatus.stepExecutionStatuses = executor.executeSteps(concept.conceptSteps, conceptLookup)
	for _, status := range conceptExecutionStatus.stepExecutionStatuses {
		if !status.passed {
			conceptExecutionStatus.passed = false
			break
		}
	}
	return conceptExecutionStatus

}
func (executor *specExecutor) executeStep(step *step, argLookup *argLookup) *stepExecutionStatus {
	stepExecStatus := &stepExecutionStatus{passed: true}
	printStatus := func(execStatus *ExecutionStatus) {
		fmt.Printf("\x1b[31;1m%s\n\x1b[0m", execStatus.GetErrorMessage())
		fmt.Printf("\x1b[31;1m%s\n\x1b[0m", execStatus.GetStackTrace())
	}

	message := &Message{MessageType: Message_StepExecutionStarting.Enum(),
		StepExecutionStartingRequest: &StepExecutionStartingRequest{}}
	var status *ExecutionStatus
	status = executeAndGetStatus(executor.connection, message)
	if status.GetPassed() {
		stepRequest := executor.createStepRequest(step, argLookup)
		message = &Message{MessageType: Message_ExecuteStep.Enum(),
			ExecuteStepRequest: stepRequest}
		status = executeAndGetStatus(executor.connection, message)
		if !status.GetPassed() {
			printStatus(status)
			stepExecStatus.addExecutionStatus(status)
		}
	} else {
		printStatus(status)
		stepExecStatus.addExecutionStatus(status)
	}

	message = &Message{MessageType: Message_StepExecutionEnding.Enum(),
		StepExecutionEndingRequest: &StepExecutionEndingRequest{}}
	status = executeAndGetStatus(executor.connection, message)
	if !status.GetPassed() {
		printStatus(status)
		stepExecStatus.executionStatus = append(stepExecStatus.executionStatus, status)
	}

	if stepExecStatus.passed {
		fmt.Printf("\x1b[32;1m%s\n\x1b[0m", step.lineText)
	} else {
		fmt.Printf("\x1b[31;1m%s\n\x1b[0m", step.lineText)
	}

	return stepExecStatus
}

func (executor *specExecutor) createStepRequest(step *step, argLookup *argLookup) *ExecuteStepRequest {
	stepRequest := &ExecuteStepRequest{StepText: proto.String(step.value)}
	stepRequest.Args = executor.createStepArgs(step.args, argLookup)
	return stepRequest
}

func (executor *specExecutor) createStepArgs(args []*stepArg, argLookup *argLookup) []*Argument {
	arguments := make([]*Argument, 0)
	for _, arg := range args {
		argument := new(Argument)
		if arg.argType == static || arg.argType == specialString {
			argument.Type = proto.String("string")
			argument.Value = proto.String(arg.value)
		} else if arg.argType == dynamic {
			resolvedArg := argLookup.getArg(arg.value)
			//In case a special table used in a concept, you will get a dynamic table value which has to be resolved from the concept lookup
			if resolvedArg.table.isInitialized() {
				argument.Type = proto.String("table")
				argument.Table = executor.createStepTable(&resolvedArg.table, argLookup)
			} else {
				argument.Type = proto.String("string")
				argument.Value = proto.String(resolvedArg.value)
			}
		} else {
			argument.Type = proto.String("table")
			argument.Table = executor.createStepTable(&arg.table, argLookup)
		}
		arguments = append(arguments, argument)
	}

	return arguments
}

func (executor *specExecutor) getCurrentDataTableValueFor(columnName string) string {
	return executor.specification.dataTable.get(columnName)[executor.dataTableIndex].value
}

func (executor *specExecutor) createStepTable(table *table, lookup *argLookup) *ProtoTable {
	protoTable := new(ProtoTable)
	tableRows := make([]*TableRow, 0)
	tableRows = append(tableRows, &TableRow{Cells: table.headers})
	for i := 0; i < len(table.columns[0]); i++ {
		row := make([]string, 0)
		for _, header := range table.headers {
			tableCell := table.get(header)[i]
			value := tableCell.value
			if tableCell.cellType == dynamic {
				if lookup.containsArg(tableCell.value) {
					value = lookup.getArg(tableCell.value).value
				} else {
					//if concept has a table with dynamic cell, arglookup won't have the table value, so fetch from datatable itself
					//todo cleanup
					tableLookup := new(argLookup).fromDataTableRow(&executor.specification.dataTable, executor.dataTableIndex)
					value = tableLookup.getArg(tableCell.value).value
				}
			}
			row = append(row, value)
		}
		tableRows = append(tableRows, &TableRow{Cells: row})
	}
	protoTable.Rows = tableRows
	return protoTable
}

func executeAndGetStatus(connection net.Conn, message *Message) *ExecutionStatus {
	response, err := getResponse(connection, message)
	if err != nil {
		return &ExecutionStatus{Passed: proto.Bool(false), ErrorMessage: proto.String(err.Error())}
	}

	if response.GetMessageType() == Message_ExecutionStatusResponse {
		status := response.GetExecutionStatusResponse().GetExecutionStatus()
		if status == nil {
			panic("ExecutionStatus should not be nil")
		}
		return status
	} else {
		panic("Expected ExecutionStatusResponse")
	}
}

func (executor *specExecutor) populateConceptDynamicParams(conceptLookup *argLookup, dataTableLookup *argLookup) {
	for key, _ := range conceptLookup.paramIndexMap {
		conceptLookupArg := conceptLookup.getArg(key)
		if conceptLookupArg.argType == dynamic {
			resolvedArg := dataTableLookup.getArg(conceptLookupArg.value)
			conceptLookup.addArgValue(key, resolvedArg)
		}
	}
}<|MERGE_RESOLUTION|>--- conflicted
+++ resolved
@@ -9,24 +9,19 @@
 type itemExecutor func(item, *specExecutor) *stepExecutionStatus
 
 type specExecutor struct {
-<<<<<<< HEAD
 	specification        *specification
 	dataTableIndex       int
 	connection           net.Conn
 	conceptDictionary    *conceptDictionary
 	pluginHandler        *pluginHandler
 	currentExecutionInfo *ExecutionInfo
-=======
-	specification     *specification
-	dataTableIndex    int
-	connection        net.Conn
-	conceptDictionary *conceptDictionary
-	itemExecutors     map[tokenKind]itemExecutor
-}
-
-func (specExecutor *specExecutor) initialize(specificationToExecute *specification, connection net.Conn) {
+	itemExecutors        map[tokenKind]itemExecutor
+}
+
+func (specExecutor *specExecutor) initialize(specificationToExecute *specification, connection net.Conn, pluginHandler *pluginHandler) {
 	specExecutor.specification = specificationToExecute
 	specExecutor.connection = connection
+	specExecutor.pluginHandler = pluginHandler
 	specExecutor.itemExecutors = getItemExecutors()
 }
 
@@ -53,7 +48,6 @@
 			return nil
 		},
 	}
->>>>>>> 7c9c97e6
 }
 
 type specExecutionStatus struct {
@@ -110,7 +104,8 @@
 }
 
 func (executor *specExecutor) execute() *specExecutionStatus {
-	specInfo := &SpecInfo{Name: proto.String(executor.specification.heading.value), FileName: proto.String(executor.specification.fileName), IsFailed: proto.Bool(false), Tags: executor.specification.tags}
+
+	specInfo := &SpecInfo{Name: proto.String(executor.specification.heading.value), FileName: proto.String(executor.specification.fileName), IsFailed: proto.Bool(false), Tags: getTagValue(executor.specification.tags)}
 	executor.currentExecutionInfo = &ExecutionInfo{CurrentSpec: specInfo}
 
 	specExecutionStatus := &specExecutionStatus{specification: executor.specification, scenariosExecutionStatuses: make(map[int][]*scenarioExecutionStatus)}
@@ -134,6 +129,14 @@
 	return specExecutionStatus
 }
 
+func getTagValue(tags *tags) []string {
+	tagValues := make([]string, 0)
+	if tags != nil {
+		tagValues = append(tagValues, tags.values...)
+	}
+	return tagValues
+}
+
 type scenarioExecutionStatus struct {
 	scenario               *scenario
 	stepExecutionStatuses  []*stepExecutionStatus
@@ -241,14 +244,9 @@
 	return scenarioExecutionStatuses
 }
 
-<<<<<<< HEAD
-func (executor *specExecutor) executeScenario(scenario *scenario, argLookup *argLookup) *scenarioExecutionStatus {
-	executor.currentExecutionInfo.CurrentScenario = &ScenarioInfo{Name: proto.String(scenario.heading.value), Tags: scenario.tags, IsFailed: proto.Bool(false)}
-
-=======
 func (executor *specExecutor) executeScenario(scenario *scenario) *scenarioExecutionStatus {
->>>>>>> 7c9c97e6
 	scenarioExecutionStatus := &scenarioExecutionStatus{scenario: scenario}
+	executor.currentExecutionInfo.CurrentScenario = &ScenarioInfo{Name: proto.String(scenario.heading.value), Tags: getTagValue(scenario.tags), IsFailed: proto.Bool(false)}
 	beforeHookExecutionStatus := executor.executeBeforeScenarioHook(scenario)
 	if beforeHookExecutionStatus.GetPassed() {
 		contextStepsExecutionStatuses, passed := executor.executeItems(executor.specification.items)
@@ -312,7 +310,6 @@
 	}
 	return statuses
 }
-
 func (executor *specExecutor) executeConcept(concept *step, dataTableLookup *argLookup) *stepExecutionStatus {
 	conceptExecutionStatus := &stepExecutionStatus{passed: true, isConcept: true}
 	conceptLookup := concept.lookup.getCopy()
